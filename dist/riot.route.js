--- conflicted
+++ resolved
@@ -15,17 +15,10 @@
   POPSTATE = 'popstate',
   HASHCHANGE = 'hashchange',
   TRIGGER = 'trigger',
-<<<<<<< HEAD
-  win = typeof window != 'undefined' && window,
-  doc = win && document,
-  hist = win && history,
-  loc = win && (hist.location || win.location), // see html5-history-api
-=======
   MAX_EMIT_STACK_LEVEL = 3,
   win = window,
   doc = document,
   loc = win.history.location || win.location, // see html5-history-api
->>>>>>> 84bfd1a2
   prot = Router.prototype, // to minify more
   clickEvent = doc && doc.ontouchstart ? 'touchstart' : 'click',
   started = false,
@@ -40,7 +33,7 @@
  * @returns {array} array
  */
 function DEFAULT_PARSER(path) {
-  return (path || '').split(/[/?#]/)
+  return path.split(/[/?#]/)
 }
 
 /**
@@ -93,7 +86,7 @@
 }
 
 function normalize(path) {
-  return (path || '')[REPLACE](/^\/|\/$/, '')
+  return path[REPLACE](/^\/|\/$/, '')
 }
 
 function isString(str) {
@@ -106,7 +99,7 @@
  * @returns {string} path from root
  */
 function getPathFromRoot(href) {
-  return (href || loc.href || '')[REPLACE](RE_ORIGIN, '')
+  return (href || loc.href)[REPLACE](RE_ORIGIN, '')
 }
 
 /**
@@ -116,17 +109,10 @@
  */
 function getPathFromBase(href) {
   return base[0] == '#'
-    ? (href || loc.href || '').split(base)[1] || href
-    : (getPathFromRoot(href) || href || '')[REPLACE](new RegExp('^' + base), '')
-}
-
-<<<<<<< HEAD
-function emit(path, force) {
-  path = getPathFromBase(path)
-  if (force || path != current) {
-    central[TRIGGER]('emit', path)
-    current = path
-=======
+    ? (href || loc.href).split(base)[1] || ''
+    : getPathFromRoot(href)[REPLACE](base, '')
+}
+
 function emit(force) {
   // the stack is needed for redirections
   var isRoot = emitStackLevel == 0
@@ -146,12 +132,7 @@
       emitStack.shift()
     }
     emitStackLevel = 0
->>>>>>> 84bfd1a2
-  }
-}
-
-function popstate() {
-  emit() // so emit isn't passed the PopStateEvent object
+  }
 }
 
 function click(e) {
@@ -191,19 +172,12 @@
 function go(path, title) {
   title = title || doc.title
   // browsers ignores the second parameter `title`
-<<<<<<< HEAD
-  hist && hist.pushState(null, title, base + path)
-  // so we need to set it manually
-  doc.title = title
-  emit(path)
-=======
   history.pushState(null, title, base + normalize(path))
   // so we need to set it manually
   doc.title = title
   routeFound = false
   emit()
   return routeFound
->>>>>>> 84bfd1a2
 }
 
 /**
@@ -280,12 +254,9 @@
   current = getPathFromBase() // recalculate current path
 }
 
-/**
- * Exec routing right now
- * @param {string} [path] - optional starting path (only for server-side use)
- */
-route.exec = function(path) {
-  emit(path, true)
+/** Exec routing right now **/
+route.exec = function() {
+  emit(true)
 }
 
 /**
@@ -309,24 +280,16 @@
  */
 route.query = function() {
   var q = {}
-  var href = loc.href || current
-  href[REPLACE](/[?&](.+?)=([^&]*)/g, function(_, k, v) { q[k] = v })
+  loc.href[REPLACE](/[?&](.+?)=([^&]*)/g, function(_, k, v) { q[k] = v })
   return q
 }
 
 /** Stop routing **/
 route.stop = function () {
   if (started) {
-<<<<<<< HEAD
-    if (win) {
-      win[REMOVE_EVENT_LISTENER](POPSTATE, popstate)
-      doc[REMOVE_EVENT_LISTENER](clickEvent, click)
-    }
-=======
     win[REMOVE_EVENT_LISTENER](POPSTATE, debouncedEmit)
     win[REMOVE_EVENT_LISTENER](HASHCHANGE, debouncedEmit)
     doc[REMOVE_EVENT_LISTENER](clickEvent, click)
->>>>>>> 84bfd1a2
     central[TRIGGER]('stop')
     started = false
   }
@@ -338,19 +301,12 @@
  */
 route.start = function (autoExec) {
   if (!started) {
-<<<<<<< HEAD
-    if (win) {
-      win[ADD_EVENT_LISTENER](POPSTATE, popstate)
-      doc[ADD_EVENT_LISTENER](clickEvent, click)
-    }
-=======
     if (document.readyState == 'complete') start(autoExec)
     // the timeout is needed to solve
     // a weird safari bug https://github.com/riot/route/issues/33
     else win[ADD_EVENT_LISTENER]('load', function() {
       setTimeout(function() { start(autoExec) }, 1)
     })
->>>>>>> 84bfd1a2
     started = true
   }
 }
