;(function() {
 'use strict'
 /* istanbul ignore next */

var observable = function(el) {

  /**
   * Extend the original object or create a new empty one
   * @type { Object }
   */

  el = el || {}

  /**
   * Private variables and methods
   */

  var callbacks = {},
    onEachEvent = function(e, fn) { e.replace(/\S+/g, fn) },
    defineProperty = function (key, value) {
      Object.defineProperty(el, key, {
        value: value,
        enumerable: false,
        writable: false,
        configurable: false
      })
    }

  /**
   * Listen to the given space separated list of `events` and execute the `callback` each time an event is triggered.
   * @param  { String } events - events ids
   * @param  { Function } fn - callback function
   * @returns { Object } el
   */

  defineProperty('on', function(events, fn) {
    if (typeof fn != 'function')  return el

    onEachEvent(events, function(name, pos) {
      (callbacks[name] = callbacks[name] || []).push(fn)
      fn.typed = pos > 0
    })

    return el
  })

  /**
   * Removes the given space separated list of `events` listeners
   * @param   { String } events - events ids
   * @param   { Function } fn - callback function
   * @returns { Object } el
   */

  defineProperty('off', function(events, fn) {
    if (events == '*') callbacks = {}
    else {
      onEachEvent(events, function(name) {
        if (fn) {
          var arr = callbacks[name]
          for (var i = 0, cb; cb = arr && arr[i]; ++i) {
            if (cb == fn) arr.splice(i--, 1)
          }
        } else delete callbacks[name]
      })
    }
    return el
  })

  /**
   * Listen to the given space separated list of `events` and execute the `callback` at most once
   * @param   { String } events - events ids
   * @param   { Function } fn - callback function
   * @returns { Object } el
   */

  defineProperty('one', function(events, fn) {
    function on() {
      el.off(events, on)
      fn.apply(el, arguments)
    }
    return el.on(events, on)
  })

  /**
   * Execute all callback functions that listen to the given space separated list of `events`
   * @param   { String } events - events ids
   * @returns { Object } el
   */

  defineProperty('trigger', function(events) {

    // getting the arguments
    // skipping the first one
    var arglen = arguments.length - 1,
      args = new Array(arglen)
    for (var i = 0; i < arglen; i++) {
      args[i] = arguments[i + 1]
    }

    onEachEvent(events, function(name) {

      var fns = (callbacks[name] || []).slice(0)

      for (var i = 0, fn; fn = fns[i]; ++i) {
        if (fn.busy) return
        fn.busy = 1

        try {
          fn.apply(el, fn.typed ? [name].concat(args) : args)
        } catch (e) { /* error */}
        if (fns[i] !== fn) { i-- }
        fn.busy = 0
      }

      if (callbacks.all && name != 'all')
        el.trigger.apply(el, ['all', name].concat(args))

    })

    return el
  })

  return el

}
/**
 * Simple client-side router
 * @module riot-route
 */


var RE_ORIGIN = /^.+?\/+[^\/]+/,
  EVENT_LISTENER = 'EventListener',
  REMOVE_EVENT_LISTENER = 'remove' + EVENT_LISTENER,
  ADD_EVENT_LISTENER = 'add' + EVENT_LISTENER,
  HAS_ATTRIBUTE = 'hasAttribute',
  REPLACE = 'replace',
  POPSTATE = 'popstate',
  HASHCHANGE = 'hashchange',
  TRIGGER = 'trigger',
<<<<<<< HEAD
  win = typeof window != 'undefined' && window,
  doc = win && document,
  hist = win && history,
  loc = win && (hist.location || win.location), // see html5-history-api
=======
  MAX_EMIT_STACK_LEVEL = 3,
  win = window,
  doc = document,
  loc = win.history.location || win.location, // see html5-history-api
>>>>>>> 84bfd1a2
  prot = Router.prototype, // to minify more
  clickEvent = doc && doc.ontouchstart ? 'touchstart' : 'click',
  started = false,
  central = observable(),
  routeFound = false,
  debouncedEmit,
  base, current, parser, secondParser, emitStack = [], emitStackLevel = 0

/**
 * Default parser. You can replace it via router.parser method.
 * @param {string} path - current path (normalized)
 * @returns {array} array
 */
function DEFAULT_PARSER(path) {
  return (path || '').split(/[/?#]/)
}

/**
 * Default parser (second). You can replace it via router.parser method.
 * @param {string} path - current path (normalized)
 * @param {string} filter - filter string (normalized)
 * @returns {array} array
 */
function DEFAULT_SECOND_PARSER(path, filter) {
  var re = new RegExp('^' + filter[REPLACE](/\*/g, '([^/?#]+?)')[REPLACE](/\.\./, '.*') + '$'),
    args = path.match(re)

  if (args) return args.slice(1)
}

/**
 * Simple/cheap debounce implementation
 * @param   {function} fn - callback
 * @param   {number} delay - delay in seconds
 * @returns {function} debounced function
 */
function debounce(fn, delay) {
  var t
  return function () {
    clearTimeout(t)
    t = setTimeout(fn, delay)
  }
}

/**
 * Set the window listeners to trigger the routes
 * @param {boolean} autoExec - see route.start
 */
function start(autoExec) {
  debouncedEmit = debounce(emit, 1)
  win[ADD_EVENT_LISTENER](POPSTATE, debouncedEmit)
  win[ADD_EVENT_LISTENER](HASHCHANGE, debouncedEmit)
  doc[ADD_EVENT_LISTENER](clickEvent, click)
  if (autoExec) emit(true)
}

/**
 * Router class
 */
function Router() {
  this.$ = []
  observable(this) // make it observable
  central.on('stop', this.s.bind(this))
  central.on('emit', this.e.bind(this))
}

function normalize(path) {
  return (path || '')[REPLACE](/^\/|\/$/, '')
}

function isString(str) {
  return typeof str == 'string'
}

/**
 * Get the part after domain name
 * @param {string} href - fullpath
 * @returns {string} path from root
 */
function getPathFromRoot(href) {
  return (href || loc.href || '')[REPLACE](RE_ORIGIN, '')
}

/**
 * Get the part after base
 * @param {string} href - fullpath
 * @returns {string} path from base
 */
function getPathFromBase(href) {
  return base[0] == '#'
    ? (href || loc.href || '').split(base)[1] || href
    : (getPathFromRoot(href) || href || '')[REPLACE](new RegExp('^' + base), '')
}

<<<<<<< HEAD
function emit(path, force) {
  path = getPathFromBase(path)
  if (force || path != current) {
    central[TRIGGER]('emit', path)
    current = path
=======
function emit(force) {
  // the stack is needed for redirections
  var isRoot = emitStackLevel == 0
  if (MAX_EMIT_STACK_LEVEL <= emitStackLevel) return

  emitStackLevel++
  emitStack.push(function() {
    var path = getPathFromBase()
    if (force || path != current) {
      central[TRIGGER]('emit', path)
      current = path
    }
  })
  if (isRoot) {
    while (emitStack.length) {
      emitStack[0]()
      emitStack.shift()
    }
    emitStackLevel = 0
>>>>>>> 84bfd1a2
  }
}

function popstate() {
  emit() // so emit isn't passed the PopStateEvent object
}

function click(e) {
  if (
    e.which != 1 // not left click
    || e.metaKey || e.ctrlKey || e.shiftKey // or meta keys
    || e.defaultPrevented // or default prevented
  ) return

  var el = e.target
  while (el && el.nodeName != 'A') el = el.parentNode
  if (
    !el || el.nodeName != 'A' // not A tag
    || el[HAS_ATTRIBUTE]('download') // has download attr
    || !el[HAS_ATTRIBUTE]('href') // has no href attr
    || el.target && el.target != '_self' // another window or frame
    || el.href.indexOf(loc.href.match(RE_ORIGIN)[0]) == -1 // cross origin
  ) return

  if (el.href != loc.href) {
    if (
      el.href.split('#')[0] == loc.href.split('#')[0] // internal jump
      || base != '#' && getPathFromRoot(el.href).indexOf(base) !== 0 // outside of base
      || !go(getPathFromBase(el.href), el.title || doc.title) // route not found
    ) return
  }

  e.preventDefault()
}

/**
 * Go to the path
 * @param {string} path - destination path
 * @param {string} title - page title
 * @returns {boolean} - route not found flag
 */
function go(path, title) {
  title = title || doc.title
  // browsers ignores the second parameter `title`
<<<<<<< HEAD
  hist && hist.pushState(null, title, base + path)
  // so we need to set it manually
  doc.title = title
  emit(path)
=======
  history.pushState(null, title, base + normalize(path))
  // so we need to set it manually
  doc.title = title
  routeFound = false
  emit()
  return routeFound
>>>>>>> 84bfd1a2
}

/**
 * Go to path or set action
 * a single string:                go there
 * two strings:                    go there with setting a title
 * a single function:              set an action on the default route
 * a string/RegExp and a function: set an action on the route
 * @param {(string|function)} first - path / action / filter
 * @param {(string|RegExp|function)} second - title / action
 */
prot.m = function(first, second) {
  if (isString(first) && (!second || isString(second))) go(first, second)
  else if (second) this.r(first, second)
  else this.r('@', first)
}

/**
 * Stop routing
 */
prot.s = function() {
  this.off('*')
  this.$ = []
}

/**
 * Emit
 * @param {string} path - path
 */
prot.e = function(path) {
  this.$.concat('@').some(function(filter) {
    var args = (filter == '@' ? parser : secondParser)(normalize(path), normalize(filter))
    if (typeof args != 'undefined') {
      this[TRIGGER].apply(null, [filter].concat(args))
      return routeFound = true // exit from loop
    }
  }, this)
}

/**
 * Register route
 * @param {string} filter - filter for matching to url
 * @param {function} action - action to register
 */
prot.r = function(filter, action) {
  if (filter != '@') {
    filter = '/' + normalize(filter)
    this.$.push(filter)
  }
  this.on(filter, action)
}

var mainRouter = new Router()
var route = mainRouter.m.bind(mainRouter)

/**
 * Create a sub router
 * @returns {function} the method of a new Router object
 */
route.create = function() {
  var newSubRouter = new Router()
  // stop only this sub-router
  newSubRouter.m.stop = newSubRouter.s.bind(newSubRouter)
  // return sub-router's main method
  return newSubRouter.m.bind(newSubRouter)
}

/**
 * Set the base of url
 * @param {(str|RegExp)} arg - a new base or '#' or '#!'
 */
route.base = function(arg) {
  base = arg || '#'
  current = getPathFromBase() // recalculate current path
}

/**
 * Exec routing right now
 * @param {string} [path] - optional starting path (only for server-side use)
 */
route.exec = function(path) {
  emit(path, true)
}

/**
 * Replace the default router to yours
 * @param {function} fn - your parser function
 * @param {function} fn2 - your secondParser function
 */
route.parser = function(fn, fn2) {
  if (!fn && !fn2) {
    // reset parser for testing...
    parser = DEFAULT_PARSER
    secondParser = DEFAULT_SECOND_PARSER
  }
  if (fn) parser = fn
  if (fn2) secondParser = fn2
}

/**
 * Helper function to get url query as an object
 * @returns {object} parsed query
 */
route.query = function() {
  var q = {}
  var href = loc.href || current
  href[REPLACE](/[?&](.+?)=([^&]*)/g, function(_, k, v) { q[k] = v })
  return q
}

/** Stop routing **/
route.stop = function () {
  if (started) {
<<<<<<< HEAD
    if (win) {
      win[REMOVE_EVENT_LISTENER](POPSTATE, popstate)
      doc[REMOVE_EVENT_LISTENER](clickEvent, click)
    }
=======
    win[REMOVE_EVENT_LISTENER](POPSTATE, debouncedEmit)
    win[REMOVE_EVENT_LISTENER](HASHCHANGE, debouncedEmit)
    doc[REMOVE_EVENT_LISTENER](clickEvent, click)
>>>>>>> 84bfd1a2
    central[TRIGGER]('stop')
    started = false
  }
}

/**
 * Start routing
 * @param {boolean} autoExec - automatically exec after starting if true
 */
route.start = function (autoExec) {
  if (!started) {
<<<<<<< HEAD
    if (win) {
      win[ADD_EVENT_LISTENER](POPSTATE, popstate)
      doc[ADD_EVENT_LISTENER](clickEvent, click)
    }
=======
    if (document.readyState == 'complete') start(autoExec)
    // the timeout is needed to solve
    // a weird safari bug https://github.com/riot/route/issues/33
    else win[ADD_EVENT_LISTENER]('load', function() {
      setTimeout(function() { start(autoExec) }, 1)
    })
>>>>>>> 84bfd1a2
    started = true
  }
}

/** Prepare the router **/
route.base()
route.parser()

window.route = route
})();<|MERGE_RESOLUTION|>--- conflicted
+++ resolved
@@ -14,7 +14,6 @@
   /**
    * Private variables and methods
    */
-
   var callbacks = {},
     onEachEvent = function(e, fn) { e.replace(/\S+/g, fn) },
     defineProperty = function (key, value) {
@@ -32,7 +31,6 @@
    * @param  { Function } fn - callback function
    * @returns { Object } el
    */
-
   defineProperty('on', function(events, fn) {
     if (typeof fn != 'function')  return el
 
@@ -50,9 +48,8 @@
    * @param   { Function } fn - callback function
    * @returns { Object } el
    */
-
   defineProperty('off', function(events, fn) {
-    if (events == '*') callbacks = {}
+    if (events == '*' && !fn) callbacks = {}
     else {
       onEachEvent(events, function(name) {
         if (fn) {
@@ -72,7 +69,6 @@
    * @param   { Function } fn - callback function
    * @returns { Object } el
    */
-
   defineProperty('one', function(events, fn) {
     function on() {
       el.off(events, on)
@@ -86,7 +82,6 @@
    * @param   { String } events - events ids
    * @returns { Object } el
    */
-
   defineProperty('trigger', function(events) {
 
     // getting the arguments
@@ -104,16 +99,13 @@
       for (var i = 0, fn; fn = fns[i]; ++i) {
         if (fn.busy) return
         fn.busy = 1
-
-        try {
-          fn.apply(el, fn.typed ? [name].concat(args) : args)
-        } catch (e) { /* error */}
+        fn.apply(el, fn.typed ? [name].concat(args) : args)
         if (fns[i] !== fn) { i-- }
         fn.busy = 0
       }
 
-      if (callbacks.all && name != 'all')
-        el.trigger.apply(el, ['all', name].concat(args))
+      if (callbacks['*'] && name != '*')
+        el.trigger.apply(el, ['*', name].concat(args))
 
     })
 
@@ -138,17 +130,10 @@
   POPSTATE = 'popstate',
   HASHCHANGE = 'hashchange',
   TRIGGER = 'trigger',
-<<<<<<< HEAD
-  win = typeof window != 'undefined' && window,
-  doc = win && document,
-  hist = win && history,
-  loc = win && (hist.location || win.location), // see html5-history-api
-=======
   MAX_EMIT_STACK_LEVEL = 3,
   win = window,
   doc = document,
   loc = win.history.location || win.location, // see html5-history-api
->>>>>>> 84bfd1a2
   prot = Router.prototype, // to minify more
   clickEvent = doc && doc.ontouchstart ? 'touchstart' : 'click',
   started = false,
@@ -163,7 +148,7 @@
  * @returns {array} array
  */
 function DEFAULT_PARSER(path) {
-  return (path || '').split(/[/?#]/)
+  return path.split(/[/?#]/)
 }
 
 /**
@@ -216,7 +201,7 @@
 }
 
 function normalize(path) {
-  return (path || '')[REPLACE](/^\/|\/$/, '')
+  return path[REPLACE](/^\/|\/$/, '')
 }
 
 function isString(str) {
@@ -229,7 +214,7 @@
  * @returns {string} path from root
  */
 function getPathFromRoot(href) {
-  return (href || loc.href || '')[REPLACE](RE_ORIGIN, '')
+  return (href || loc.href)[REPLACE](RE_ORIGIN, '')
 }
 
 /**
@@ -239,17 +224,10 @@
  */
 function getPathFromBase(href) {
   return base[0] == '#'
-    ? (href || loc.href || '').split(base)[1] || href
-    : (getPathFromRoot(href) || href || '')[REPLACE](new RegExp('^' + base), '')
-}
-
-<<<<<<< HEAD
-function emit(path, force) {
-  path = getPathFromBase(path)
-  if (force || path != current) {
-    central[TRIGGER]('emit', path)
-    current = path
-=======
+    ? (href || loc.href).split(base)[1] || ''
+    : getPathFromRoot(href)[REPLACE](base, '')
+}
+
 function emit(force) {
   // the stack is needed for redirections
   var isRoot = emitStackLevel == 0
@@ -269,12 +247,7 @@
       emitStack.shift()
     }
     emitStackLevel = 0
->>>>>>> 84bfd1a2
-  }
-}
-
-function popstate() {
-  emit() // so emit isn't passed the PopStateEvent object
+  }
 }
 
 function click(e) {
@@ -314,19 +287,12 @@
 function go(path, title) {
   title = title || doc.title
   // browsers ignores the second parameter `title`
-<<<<<<< HEAD
-  hist && hist.pushState(null, title, base + path)
-  // so we need to set it manually
-  doc.title = title
-  emit(path)
-=======
   history.pushState(null, title, base + normalize(path))
   // so we need to set it manually
   doc.title = title
   routeFound = false
   emit()
   return routeFound
->>>>>>> 84bfd1a2
 }
 
 /**
@@ -403,12 +369,9 @@
   current = getPathFromBase() // recalculate current path
 }
 
-/**
- * Exec routing right now
- * @param {string} [path] - optional starting path (only for server-side use)
- */
-route.exec = function(path) {
-  emit(path, true)
+/** Exec routing right now **/
+route.exec = function() {
+  emit(true)
 }
 
 /**
@@ -432,24 +395,16 @@
  */
 route.query = function() {
   var q = {}
-  var href = loc.href || current
-  href[REPLACE](/[?&](.+?)=([^&]*)/g, function(_, k, v) { q[k] = v })
+  loc.href[REPLACE](/[?&](.+?)=([^&]*)/g, function(_, k, v) { q[k] = v })
   return q
 }
 
 /** Stop routing **/
 route.stop = function () {
   if (started) {
-<<<<<<< HEAD
-    if (win) {
-      win[REMOVE_EVENT_LISTENER](POPSTATE, popstate)
-      doc[REMOVE_EVENT_LISTENER](clickEvent, click)
-    }
-=======
     win[REMOVE_EVENT_LISTENER](POPSTATE, debouncedEmit)
     win[REMOVE_EVENT_LISTENER](HASHCHANGE, debouncedEmit)
     doc[REMOVE_EVENT_LISTENER](clickEvent, click)
->>>>>>> 84bfd1a2
     central[TRIGGER]('stop')
     started = false
   }
@@ -461,19 +416,12 @@
  */
 route.start = function (autoExec) {
   if (!started) {
-<<<<<<< HEAD
-    if (win) {
-      win[ADD_EVENT_LISTENER](POPSTATE, popstate)
-      doc[ADD_EVENT_LISTENER](clickEvent, click)
-    }
-=======
     if (document.readyState == 'complete') start(autoExec)
     // the timeout is needed to solve
     // a weird safari bug https://github.com/riot/route/issues/33
     else win[ADD_EVENT_LISTENER]('load', function() {
       setTimeout(function() { start(autoExec) }, 1)
     })
->>>>>>> 84bfd1a2
     started = true
   }
 }
