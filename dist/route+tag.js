--- conflicted
+++ resolved
@@ -9,15 +9,9 @@
      * Extend the original object or create a new empty one
      * @type { Object }
      */
-<<<<<<< HEAD
 
     el = el || {};
 
-=======
-
-    el = el || {};
-
->>>>>>> 0287e73a
     /**
      * Private variables
      */
@@ -130,11 +124,15 @@
         configurable: false
       }
     });
-<<<<<<< HEAD
 
     return el
 
   };
+
+  /**
+   * Simple client-side router
+   * @module riot-route
+   */
 
   var RE_ORIGIN = /^.+?\/\/+[^/]+/,
     EVENT_LISTENER = 'EventListener',
@@ -157,7 +155,6 @@
     started = false,
     routeFound = false,
     debouncedEmit,
-    base,
     current,
     parser,
     secondParser,
@@ -213,6 +210,7 @@
     win[ADD_EVENT_LISTENER](POPSTATE, debouncedEmit);
     win[ADD_EVENT_LISTENER](HASHCHANGE, debouncedEmit);
     doc[ADD_EVENT_LISTENER](clickEvent, click);
+
     if (autoExec) { emit(true); }
   }
 
@@ -243,129 +241,13 @@
     return (href || loc.href).replace(RE_ORIGIN, '')
   }
 
-=======
-
-    return el
-
-  };
-
-  var RE_ORIGIN = /^.+?\/\/+[^/]+/,
-    EVENT_LISTENER = 'EventListener',
-    REMOVE_EVENT_LISTENER = 'remove' + EVENT_LISTENER,
-    ADD_EVENT_LISTENER = 'add' + EVENT_LISTENER,
-    HAS_ATTRIBUTE = 'hasAttribute',
-    POPSTATE = 'popstate',
-    HASHCHANGE = 'hashchange',
-    TRIGGER = 'trigger',
-    MAX_EMIT_STACK_LEVEL = 3,
-    win = typeof window != 'undefined' && window,
-    doc = typeof document != 'undefined' && document,
-    hist = win && history,
-    loc = win && (hist.location || win.location), // see html5-history-api
-    prot = Router.prototype, // to minify more
-    clickEvent = doc && doc.ontouchstart ? 'touchstart' : 'click',
-    central = observable();
-
-  var
-    started = false,
-    routeFound = false,
-    debouncedEmit,
-    current,
-    parser,
-    secondParser,
-    emitStack = [],
-    emitStackLevel = 0;
-
-  /**
-   * Default parser. You can replace it via router.parser method.
-   * @param {string} path - current path (normalized)
-   * @returns {array} array
-   */
-  function DEFAULT_PARSER(path) {
-    return path.split(/[/?#]/)
-  }
-
-  /**
-   * Default parser (second). You can replace it via router.parser method.
-   * @param {string} path - current path (normalized)
-   * @param {string} filter - filter string (normalized)
-   * @returns {array} array
-   */
-  function DEFAULT_SECOND_PARSER(path, filter) {
-    var f = filter
-      .replace(/\?/g, '\\?')
-      .replace(/\*/g, '([^/?#]+?)')
-      .replace(/\.\./, '.*');
-    var re = new RegExp(("^" + f + "$"));
-    var args = path.match(re);
-
-    if (args) { return args.slice(1) }
-  }
-
-  /**
-   * Simple/cheap debounce implementation
-   * @param   {function} fn - callback
-   * @param   {number} delay - delay in seconds
-   * @returns {function} debounced function
-   */
-  function debounce(fn, delay) {
-    var t;
-    return function () {
-      clearTimeout(t);
-      t = setTimeout(fn, delay);
-    }
-  }
-
-  /**
-   * Set the window listeners to trigger the routes
-   * @param {boolean} autoExec - see route.start
-   */
-  function start(autoExec) {
-    debouncedEmit = debounce(emit, 1);
-    win[ADD_EVENT_LISTENER](POPSTATE, debouncedEmit);
-    win[ADD_EVENT_LISTENER](HASHCHANGE, debouncedEmit);
-    doc[ADD_EVENT_LISTENER](clickEvent, click);
-    if (autoExec) { emit(true); }
-  }
-
-  /**
-   * Router class
-   */
-  function Router() {
-    this.$ = [];
-    observable(this); // make it observable
-    central.on('stop', this.s.bind(this));
-    central.on('emit', this.e.bind(this));
-  }
-
-  function normalize(path) {
-    return path.replace(/^\/|\/$/, '')
-  }
-
-  function isString(str) {
-    return typeof str == 'string'
-  }
-
-  /**
-   * Get the part after domain name
-   * @param {string} href - fullpath
-   * @returns {string} path from root
-   */
-  function getPathFromRoot(href) {
-    return (href || loc.href).replace(RE_ORIGIN, '')
-  }
-
->>>>>>> 0287e73a
   /**
    * Get the part after base
    * @param {string} href - fullpath
    * @returns {string} path from base
    */
   function getPathFromBase(href) {
-<<<<<<< HEAD
-=======
     var base = route._.base;
->>>>>>> 0287e73a
     return base[0] === '#'
       ? (href || loc.href || '').split(base)[1] || ''
       : (loc ? getPathFromRoot(href) : href || '').replace(base, '')
@@ -384,6 +266,7 @@
         current = path;
       }
     });
+
     if (isRoot) {
       var first;
       while (first = emitStack.shift()) { first(); } // stack increses within this call
@@ -409,11 +292,8 @@
       || el.href.indexOf(loc.href.match(RE_ORIGIN)[0]) === -1 // cross origin
     ) { return }
 
-<<<<<<< HEAD
-=======
     var base = route._.base;
 
->>>>>>> 0287e73a
     if (el.href !== loc.href
       && (
         el.href.split('#')[0] === loc.href.split('#')[0] // internal jump
@@ -436,11 +316,7 @@
     // Server-side usage: directly execute handlers for the path
     if (!hist) { return central[TRIGGER]('emit', getPathFromBase(path)) }
 
-<<<<<<< HEAD
-    path = base + normalize(path);
-=======
     path = route._.base + normalize(path);
->>>>>>> 0287e73a
     title = title || doc.title;
     // browsers ignores the second parameter `title`
     shouldReplace
@@ -502,18 +378,16 @@
       filter = '/' + normalize(filter);
       this.$.push(filter);
     }
+
     this.on(filter, action);
   };
 
   var mainRouter = new Router();
   var route = mainRouter.m.bind(mainRouter);
 
-<<<<<<< HEAD
-=======
   // adding base and getPathFromBase to route so we can access them in route.tag's script
-  route._ = { base: void 0, getPathFromBase: getPathFromBase};
-
->>>>>>> 0287e73a
+  route._ = { base: null, getPathFromBase: getPathFromBase };
+
   /**
    * Create a sub router
    * @returns {function} the method of a new Router object
@@ -532,11 +406,7 @@
    * @param {(str|RegExp)} arg - a new base or '#' or '#!'
    */
   route.base = function(arg) {
-<<<<<<< HEAD
-    base = arg || '#';
-=======
     route._.base = arg || '#';
->>>>>>> 0287e73a
     current = getPathFromBase(); // recalculate current path
   };
 
@@ -579,6 +449,7 @@
         win[REMOVE_EVENT_LISTENER](HASHCHANGE, debouncedEmit);
         doc[REMOVE_EVENT_LISTENER](clickEvent, click);
       }
+
       central[TRIGGER]('stop');
       started = false;
     }
@@ -593,8 +464,7 @@
       if (win) {
         if (document.readyState === 'interactive' || document.readyState === 'complete') {
           start(autoExec);
-        }
-        else {
+        } else {
           document.onreadystatechange = function () {
             if (document.readyState === 'interactive') {
               // the timeout is needed to solve
@@ -604,6 +474,7 @@
           };
         }
       }
+
       started = true;
     }
   };
@@ -626,7 +497,6 @@
 
         window.setTimeout(function () { return route.start(true); }, 0);
       });
-<<<<<<< HEAD
 
       this.on('unmount', function () {
         this$1.route.stop();
@@ -635,31 +505,13 @@
 
   riot.tag2('route', '<virtual if="{show}"><yield></yield></virtual>', '', '', function(opts) {
       var this$1 = this;
-=======
-
-      this.on('unmount', function () {
-        this$1.route.stop();
-      });
-  });
-
-  riot.tag2('route', '<virtual if="{show}"><yield></yield></virtual>', '', '', function(opts) {
-      var this$1 = this;
 
       this.show = false;
       var showRoute = function () {
         var args = [], len = arguments.length;
         while ( len-- ) args[ len ] = arguments[ len ];
->>>>>>> 0287e73a
-
-      this.show = false;
-      this.parent.route(opts.path, function () {
-        var args = [], len = arguments.length;
-        while ( len-- ) args[ len ] = arguments[ len ];
-
-<<<<<<< HEAD
-
-=======
->>>>>>> 0287e73a
+
+
         this$1.one('updated', function () {
           flatten(this$1.tags).forEach(function (tag) {
             tag.trigger.apply(tag, [ 'route' ].concat( args ));
@@ -668,10 +520,6 @@
         });
         this$1.parent.select(this$1);
         this$1.parent.update();
-<<<<<<< HEAD
-      });
-
-=======
       };
 
       var getPathFromBase = !!window && !!window.route && !!window.route._
@@ -685,7 +533,6 @@
 
       this.parent.route(opts.path, showRoute);
 
->>>>>>> 0287e73a
       function flatten(tags) {
         return Object.keys(tags)
           .map(function (key) { return tags[key]; })
